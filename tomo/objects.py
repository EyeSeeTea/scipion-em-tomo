# -*- coding: utf-8 -*-
#  **************************************************************************
# *
# * Authors:     J.M. De la Rosa Trevin (delarosatrevin@scilifelab.se) [1]
# *
# * [1] SciLifeLab, Stockholm University
# *
# * This program is free software; you can redistribute it and/or modify
# * it under the terms of the GNU General Public License as published by
# * the Free Software Foundation; either version 2 of the License, or
# * (at your option) any later version.
# *
# * This program is distributed in the hope that it will be useful,
# * but WITHOUT ANY WARRANTY; without even the implied warranty of
# * MERCHANTABILITY or FITNESS FOR A PARTICULAR PURPOSE.  See the
# * GNU General Public License for more details.
# *
# * You should have received a copy of the GNU General Public License
# * along with this program; if not, write to the Free Software
# * Foundation, Inc., 59 Temple Place, Suite 330, Boston, MA
# * 02111-1307  USA
# *
# *  All comments concerning this program package may be sent to the
# *  e-mail address 'scipion@cnb.csic.es'
# *
# **************************************************************************

from collections import OrderedDict

import pyworkflow.object as pwobj
import pyworkflow.em.data as data



class TiltImageBase:
    """ Base class for TiltImageM and TiltImage. """
    def __init__(self, **kwargs):
        self._tiltAngle = pwobj.Float(kwargs.get('tiltAngle', None))
        self._tsId = pwobj.String(kwargs.get('tsId', None))

        # Use the acquisition order as objId
        if 'acquisitionOrder' in kwargs:
            self.setObjId(int(kwargs['acquisitionOrder']))

    def getTsId(self):
        """ Get unique TiltSerie ID, usually retrieved from the
        file pattern provided by the user at the import time.
        """
        return self._tsId.get()

    def setTsId(self, value):
        self._tsId.set(value)

    def getTiltAngle(self):
        return self._tiltAngle.get()

    def setTiltAngle(self, value):
        self._tiltAngle.set(value)

    def getAcquisitionOrder(self):
        return self.getObjId()


class TiltImage(data.Image, TiltImageBase):
    """ Tilt image """
    def __init__(self, location=None, **kwargs):
        data.Image.__init__(self, location, **kwargs)
        TiltImageBase.__init__(self, **kwargs)

    def copyInfo(self, other):
        data.Image.copyInfo(self, other)
        self.copyAttributes(other, '_tiltAngle', '_tsId')


class TiltSeriesBase(data.SetOfImages):
    def __init__(self, **kwargs):
        data.SetOfImages.__init__(self, **kwargs)
        self._tsId = pwobj.String(kwargs.get('tsId', None))

    def getTsId(self):
        """ Get unique TiltSerie ID, usually retrieved from the
        file pattern provided by the user at the import time.
        """
        return self._tsId.get()

    def setTsId(self, value):
        self._tsId.set(value)

    def copyInfo(self, other):
        """ Copy basic information (id and other properties) but
        not _mapperPath or _size from other set of micrographs to current one.
        """
        self.copy(other, copyId=False, ignoreAttrs=['_mapperPath', '_size'])

    def append(self, tiltImage):
        tiltImage.setTsId(self.getTsId())
        data.SetOfImages.append(self, tiltImage)

    def clone(self):
        clone = self.getClass()()
        clone.copy(self, ignoreAttrs=['_mapperPath', '_size'])
        return clone

    def close(self):
        # Do nothing on close, since the db will be closed by SetOfTiltSeries
        pass

    def getScannedPixelSize(self):
        mag = self._acquisition.getMagnification()
        return self._samplingRate.get() * 1e-4 * mag


class TiltSeries(TiltSeriesBase):
    ITEM_TYPE = TiltImage


class SetOfTiltSeriesBase(data.SetOfImages):
    """ Base class for SetOfTiltImages and SetOfTiltImagesM.
    """
    def __init__(self, **kwargs):
        data.SetOfImages.__init__(self, **kwargs)

    def iterClassItems(self, iterDisabled=False):
        """ Iterate over the images of a class.
        Params:
            iterDisabled: If True, also include the disabled items. """
        for cls in self.iterItems():
            if iterDisabled or cls.isEnabled():
                for img in cls:
                    if iterDisabled or img.isEnabled():
                        yield img

    def _setItemMapperPath(self, item):
        """ Set the mapper path of this class according to the mapper
        path of the SetOfClasses and also the prefix according to class id
        """
        item._mapperPath.set('%s,%s' % (self.getFileName(), item.getTsId()))
        item._mapperPath.setStore(False)
        item.load()

    def _insertItem(self, item):
        """ Create the SetOfImages assigned to a class.
        If the file exists, it will load the Set.
        """
        self._setItemMapperPath(item)
        data.EMSet._insertItem(self, item)
        item.write(properties=False)  # Set.write(self)

    def __getitem__(self, itemId):
        """ Setup the mapper classes before returning the item. """
        classItem = data.EMSet.__getitem__(self, itemId)
        self._setItemMapperPath(classItem)
        return classItem

    def getFirstItem(self):
        classItem = data.EMSet.getFirstItem(self)
        self._setItemMapperPath(classItem)
        return classItem

    def iterItems(self, orderBy='id', direction='ASC'):
        for item in data.EMSet.iterItems(self, orderBy=orderBy,
                                         direction=direction):
            self._setItemMapperPath(item)
            yield item

    def copyItems(self, inputTs,
                  orderByTs='id', updateTsCallback=None,
                  orderByTi='id', updateTiCallback=None):
        """ Copy items (TiltSeries and TiltImages) from the input Set.
         Params:
            inputTs: input TiltSeries (or movies) from where to copy elements.
            orderByTs: optional orderBy value for iterating over TiltSeries
            updateTsCallback: optional callback after TiltSeries is created
            orderByTi: optional orderBy value for iterating over TiltImages
            updateTiCallback: optional callback after TiltImage is created
        """
        for i, ts in enumerate(inputTs.iterItems(orderBy=orderByTs)):
            tsOut = self.ITEM_TYPE()
            tsOut.copyInfo(ts)
            tsOut.copyObjId(ts)
            if updateTsCallback:
                updateTsCallback(i, ts, tsOut)
            self.append(tsOut)
            for j, ti in enumerate(ts.iterItems(orderBy=orderByTi)):
                tiOut = tsOut.ITEM_TYPE()
                tiOut.copyInfo(ti)
                tiOut.copyObjId(ti)
                tiOut.setLocation(ti.getLocation())
                if updateTiCallback:
                    updateTiCallback(j, ts, ti, tsOut, tiOut)
                tsOut.append(tiOut)

            self.update(tsOut)

    def updateDim(self):
        """ Update dimensions of this set base on the first element. """
        self.setDim(self.getFirstItem().getDim())

    def getScannedPixelSize(self):
        mag = self._acquisition.getMagnification()
        return self._samplingRate.get() * 1e-4 * mag


class SetOfTiltSeries(SetOfTiltSeriesBase):
    ITEM_TYPE = TiltSeries


class TiltImageM(data.Movie, TiltImageBase):
    """ Tilt movie. """
    def __init__(self, location=None, **kwargs):
        data.Movie.__init__(self, location, **kwargs)
        TiltImageBase.__init__(self, **kwargs)


class TiltSeriesM(TiltSeriesBase):
    ITEM_TYPE = TiltImageM


class SetOfTiltSeriesM(SetOfTiltSeriesBase):
    ITEM_TYPE = TiltSeriesM

    def __init__(self, **kwargs):
        SetOfTiltSeriesBase.__init__(self, **kwargs)
        self._gainFile = pwobj.String()
        self._darkFile = pwobj.String()
        # Store the frames range to avoid loading the items
        self._firstFramesRange = data.FramesRange()

    def setGain(self, gain):
        self._gainFile.set(gain)

    def getGain(self):
        return self._gainFile.get()

    def setDark(self, dark):
        self._darkFile.set(dark)

    def getDark(self):
        return self._darkFile.get()

    def getFramesRange(self):
        return self._firstFramesRange

    def setFramesRange(self, value):
        self._firstFramesRange.set(value)

    def copyInfo(self, other):
        """ Copy SoM specific information plus inherited """
        SetOfTiltSeriesBase.copyInfo(self, other)
        self._gainFile.set(other.getGain())
        self._darkFile.set(other.getDark())
        #self._firstFramesRange.set(other.getFramesRange())


class Tomogram(data.Volume):
    pass


class SetOfTomograms(data.SetOfVolumes):
    ITEM_TYPE = Tomogram


class TiltSeriesDict:
    """ Helper class that to store TiltSeries and TiltImage but
    using dictionaries for quick access.
    """
    def __init__(self):
        self.__dict = OrderedDict()

    def addTs(self, tiltSeries, includeTi=False):
        """ Add a clone of the tiltseries. """
        self.__dict[tiltSeries.getTsId()] = (tiltSeries.clone(), OrderedDict())
        if includeTi:
            for ti in tiltSeries:
                self.addTi(ti)

    def getTs(self, tsId):
        return self.__dict[tsId][0]

    def addTi(self, ti):
        self.getTiDict(ti.getTsId())[ti.getObjId()] = ti.clone()

    def getTi(self, tsId, tiObjId):
        return self.getTiDict(tsId)[tiObjId]

    def getTiDict(self, tsId):
        return self.__dict[tsId][1]

    def getTiList(self, tsId):
        return self.getTiDict(tsId).values()

<<<<<<< HEAD

class Coordinate3D(data.EMObject):
    """This class holds the (x,y) position and other information
    associated with a coordinate"""
    def __init__(self, **kwargs):
        data.EMObject.__init__(self, **kwargs)
        self._volumePointer = pwobj.Pointer(objDoStore=False)
        self._x = pwobj.Integer(kwargs.get('x', None))
        self._y = pwobj.Integer(kwargs.get('y', None))
        self._z = pwobj.Integer(kwargs.get('z', None))
        self._volId = pwobj.Integer()
        self._volName = pwobj.String()

    def getX(self):
        return self._x.get()

    def setX(self, x):
        self._x.set(x)

    def shiftX(self, shiftX):
        self._x.sum(shiftX)

    def getY(self):
        return self._y.get()

    def setY(self, y):
        self._y.set(y)

    def shiftY(self, shiftY):
        self._y.sum(shiftY)

    def getZ(self):
        return self._z.get()

    def setZ(self, z):
        self._z.set(z)

    def scale(self, factor):
        """ Scale x, y and z coordinates by a given factor.
        """
        self._x.multiply(factor)
        self._y.multiply(factor)
        self._z.multiply(factor)

    def getPosition(self):
        """ Return the position of the coordinate as a (x, y) tuple.
        mode: select if the position is the center of the box
        or in the top left corner.
        """
        return (self.getX(), self.getY(), self.getZ())

    def setPosition(self, x, y, z):
        self.setX(x)
        self.setY(y)
        self.setZ(z)

    def getVolume(self):
        """ Return the micrograph object to which
        this coordinate is associated.
        """
        return self._volumePointer.get()

    def setVolume(self, volume):
        """ Set the micrograph to which this coordinate belongs. """
        self._volumePointer.set(volume)
        self._volId.set(volume.getObjId())
        self._volName.set(volume.getFileName())

    def copyInfo(self, coord):
        """ Copy information from other coordinate. """
        self.setPosition(*coord.getPosition())
        self.setObjId(coord.getObjId())
        self.setBoxSize(coord.getBoxSize())

    def getVolId(self):
        return self._volId.get()

    def setVolId(self, volId):
        self._volId.set(volId)

    def invertY(self):
        if not self.getVolume() is None:
            dims = self.getVolume().getDim()
            height = dims[1]
            self.setY(height - self.getY())
        # else: error TODO

    def setVolName(self, volName):
        self._volName.set(volName)

    def getVolName(self):
        return self._volName.get()


class SetOfCoordinates3D(data.EMSet):
    """ Encapsulate the logic of a set of volumes coordinates.
    Each coordinate has a (x,y,z) position and is related to a Volume
    The SetOfCoordinates3D can also have information about TiltPairs.
    """
    ITEM_TYPE = Coordinate3D

    def __init__(self, **kwargs):
        data.EMSet.__init__(self, **kwargs)
        self._volumesPointer = pwobj.Pointer()
        self._boxSize = pwobj.Integer()

    def getBoxSize(self):
        """ Return the box size of the particles.
        """
        return self._boxSize.get()

    def setBoxSize(self, boxSize):
        """ Set the box size of the particles. """
        self._boxSize.set(boxSize)

    def iterVolumes(self):
        """ Iterate over the micrographs set associated with this
        set of coordinates.
        """
        return self.getVolumes()

    def iterVolumeCoordinates(self, volume):
        """ Iterates over the set of coordinates belonging to that micrograph.
        """
        pass

    def iterCoordinates(self, volume=None):
        """ Iterate over the coordinates associated with a micrograph.
        If micrograph=None, the iteration is performed over the whole
        set of coordinates.
        """
        if volume is None:
            volId = None
        elif isinstance(volume, int):
            volId = volume
        elif isinstance(volume, data.Volume):
            volId = volume.getObjId()
        else:
            raise Exception('Invalid input micrograph of type %s'
                            % type(volume))

        # Iterate over all coordinates if micId is None,
        # otherwise use micId to filter the where selection
        coordWhere = '1' if volId is None else '_volId=%d' % volId

        for coord in self.iterItems(where=coordWhere):
            yield coord

    def getVolumes(self):
        """ Returns the SetOfMicrographs associated with
        this SetOfCoordinates"""
        return self._volumesPointer.get()

    def setVolumes(self, volumes):
        """ Set the micrographs associated with this set of coordinates.
        Params:
            micrographs: Either a SetOfMicrographs object or a pointer to it.
        """
        if volumes.isPointer():
            self._volumesPointer.copy(volumes)
        else:
            self._volumesPointer.set(volumes)

    def getFiles(self):
        filePaths = set()
        filePaths.add(self.getFileName())
        return filePaths

    def __str__(self):
        """ String representation of a set of coordinates. """
        if self._boxSize.hasValue():
            boxSize = self._boxSize.get()
            boxStr = ' %d x %d x %d' % (boxSize, boxSize, boxSize)
        else:
            boxStr = 'No-Box'
        s = "%s (%d items, %s%s)" % (self.getClassName(), self.getSize(),
                                     boxStr, self._appendStreamState())

        return s
=======
    def __iter__(self):
        for ts, d in self.__dict.values():
            yield ts
>>>>>>> c9f4ab38
<|MERGE_RESOLUTION|>--- conflicted
+++ resolved
@@ -29,7 +29,6 @@
 
 import pyworkflow.object as pwobj
 import pyworkflow.em.data as data
-
 
 
 class TiltImageBase:
@@ -289,7 +288,9 @@
     def getTiList(self, tsId):
         return self.getTiDict(tsId).values()
 
-<<<<<<< HEAD
+    def __iter__(self):
+        for ts, d in self.__dict.values():
+            yield ts
 
 class Coordinate3D(data.EMObject):
     """This class holds the (x,y) position and other information
@@ -469,8 +470,3 @@
                                      boxStr, self._appendStreamState())
 
         return s
-=======
-    def __iter__(self):
-        for ts, d in self.__dict.values():
-            yield ts
->>>>>>> c9f4ab38
