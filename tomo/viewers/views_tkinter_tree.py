--- conflicted
+++ resolved
@@ -24,23 +24,16 @@
 # *
 # **************************************************************************
 
-<<<<<<< HEAD
 import os, threading
 
-import pyworkflow.em as pwem
-from pyworkflow.em.viewers import showj
-from pyworkflow.em.viewers.showj import runJavaIJapp
+
+from pwem.viewers import showj
+from pwem.viewers.showj import runJavaIJapp
 from pyworkflow.gui.tree import TreeProvider
+from pyworkflow.plugin import Domain
 from pyworkflow.gui.dialog import ListDialog, ToolbarListDialog
 
 import pyworkflow.viewer as pwviewer
-from pyworkflow.viewer import View
-=======
-from pyworkflow.gui.tree import TreeProvider
-from pyworkflow.gui.dialog import ListDialog
-from pyworkflow.plugin import Domain
-import pyworkflow.viewer as pwviewer
->>>>>>> 58ae27f0
 
 import tomo.objects
 
